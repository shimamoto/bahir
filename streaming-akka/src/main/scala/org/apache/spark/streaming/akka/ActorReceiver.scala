package spark.streaming.receivers

import akka.actor.{ Actor, PoisonPill, Props, SupervisorStrategy }
import akka.actor.{ actorRef2Scala, ActorRef }
import akka.actor.{ PossiblyHarmful, OneForOneStrategy }
import akka.actor.SupervisorStrategy._

import scala.concurrent.duration._
import scala.reflect.ClassTag

import spark.storage.StorageLevel
import spark.streaming.dstream.NetworkReceiver

import java.util.concurrent.atomic.AtomicInteger

<<<<<<< HEAD
/** A helper with set of defaults for supervisor strategy */
=======
import scala.collection.mutable.ArrayBuffer

/** A helper with set of defaults for supervisor strategy **/
>>>>>>> 386d1f02
object ReceiverSupervisorStrategy {

  val defaultStrategy = OneForOneStrategy(maxNrOfRetries = 10, withinTimeRange =
    15 millis) {
    case _: RuntimeException ⇒ Restart
    case _: Exception ⇒ Escalate
  }
}

/**
 * A receiver trait to be mixed in with your Actor to gain access to
 * pushBlock API.
 *
 * @example {{{
 *  class MyActor extends Actor with Receiver{
 *      def receive {
 *          case anything :String ⇒ pushBlock(anything)
 *      }
 *  }
 *  //Can be plugged in actorStream as follows
 *  ssc.actorStream[String](Props(new MyActor),"MyActorReceiver")
 *
 * }}}
 *
 * @note An important point to note:
 *       Since Actor may exist outside the spark framework, It is thus user's responsibility
 *       to ensure the type safety, i.e parametrized type of push block and InputDStream
 *       should be same.
 *
 */
trait Receiver { self: Actor ⇒
  def pushBlock[T: ClassTag](iter: Iterator[T]) {
    context.parent ! Data(iter)
  }

  def pushBlock[T: ClassTag](data: T) {
    context.parent ! Data(data)
  }

}

/**
 * Statistics for querying the supervisor about state of workers
 */
case class Statistics(numberOfMsgs: Int,
  numberOfWorkers: Int,
  numberOfHiccups: Int,
  otherInfo: String)

/** Case class to receive data sent by child actors */
private[streaming] case class Data[T: ClassTag](data: T)

/**
 * Provides Actors as receivers for receiving stream.
 *
 * As Actors can also be used to receive data from almost any stream source.
 * A nice set of abstraction(s) for actors as receivers is already provided for
 * a few general cases. It is thus exposed as an API where user may come with
 * his own Actor to run as receiver for Spark Streaming input source.
 *
 * This starts a supervisor actor which starts workers and also provides
 *  [http://doc.akka.io/docs/akka/2.0.5/scala/fault-tolerance.html fault-tolerance].
 *
 *  Here's a way to start more supervisor/workers as its children.
 *
 * @example {{{
 *  context.parent ! Props(new Supervisor)
 * }}} OR {{{
 *  context.parent ! Props(new Worker,"Worker")
 * }}}
 *
 *
 */
private[streaming] class ActorReceiver[T: ClassTag](
  props: Props,
  name: String,
  storageLevel: StorageLevel,
  receiverSupervisorStrategy: SupervisorStrategy)
  extends NetworkReceiver[T] {

  protected lazy val blocksGenerator: BlockGenerator =
    new BlockGenerator(storageLevel)

  protected lazy val supervisor = env.actorSystem.actorOf(Props(new Supervisor),
    "Supervisor" + streamId)

  private class Supervisor extends Actor {

    override val supervisorStrategy = receiverSupervisorStrategy
    val worker = context.actorOf(props, name)
    logInfo("Started receiver worker at:" + worker.path)

    val n: AtomicInteger = new AtomicInteger(0)
    val hiccups: AtomicInteger = new AtomicInteger(0)

    def receive = {

      case Data(iter: Iterator[_]) ⇒ pushBlock(iter.asInstanceOf[Iterator[T]])

      case Data(msg) ⇒
        blocksGenerator += msg.asInstanceOf[T]
        n.incrementAndGet

      case props: Props ⇒
        val worker = context.actorOf(props)
        logInfo("Started receiver worker at:" + worker.path)
        sender ! worker

      case (props: Props, name: String) ⇒
        val worker = context.actorOf(props, name)
        logInfo("Started receiver worker at:" + worker.path)
        sender ! worker

      case _: PossiblyHarmful => hiccups.incrementAndGet()

      case _: Statistics ⇒
        val workers = context.children
        sender ! Statistics(n.get, workers.size, hiccups.get, workers.mkString("\n"))

    }
  }

  protected def pushBlock(iter: Iterator[T]) {
    val buffer = new ArrayBuffer[T]
    buffer ++= iter
    pushBlock("block-" + streamId + "-" + System.nanoTime(), buffer, null, storageLevel)
  }

  protected def onStart() = {
    blocksGenerator.start()
    supervisor
    logInfo("Supervision tree for receivers initialized at:" + supervisor.path)
  }

  protected def onStop() = {
    supervisor ! PoisonPill
  }

}<|MERGE_RESOLUTION|>--- conflicted
+++ resolved
@@ -13,13 +13,9 @@
 
 import java.util.concurrent.atomic.AtomicInteger
 
-<<<<<<< HEAD
-/** A helper with set of defaults for supervisor strategy */
-=======
 import scala.collection.mutable.ArrayBuffer
 
-/** A helper with set of defaults for supervisor strategy **/
->>>>>>> 386d1f02
+/** A helper with set of defaults for supervisor strategy */
 object ReceiverSupervisorStrategy {
 
   val defaultStrategy = OneForOneStrategy(maxNrOfRetries = 10, withinTimeRange =
